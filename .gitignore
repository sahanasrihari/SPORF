--- conflicted
+++ resolved
@@ -1,6 +1,9 @@
 # History files
 .Rhistory
 .Rapp.history
+
+# R project files
+.Rproj.user
 
 # Session Data files
 # We are now including data.
@@ -37,9 +40,6 @@
 *.o
 *.so
 *.a
-<<<<<<< HEAD
-.Rproj.user
-=======
 
 # files created during packing
 *.out
@@ -48,5 +48,4 @@
 
 # auto generated Rcpp code
 src/RcppExports.cpp
-R/RcppExports.R
->>>>>>> a0205fce
+R/RcppExports.R