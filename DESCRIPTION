--- conflicted
+++ resolved
@@ -2,11 +2,7 @@
 Type: Package
 Title: Randomer Forest
 Version: 2.0.2.9000
-<<<<<<< HEAD
-Date: 2019-01-08
-=======
 Date: 2019-01-17
->>>>>>> 05faa963
 Authors@R: c(
         person("Jesse", "Patsolic", role = c("ctb", "cre"), email = "software@neurodata.io"),
         person("Benjamin", "Falk", role = "ctb", email = "falk.ben@jhu.edu"),
