--- conflicted
+++ resolved
@@ -1,13 +1,8 @@
 Package: rerf
 Type: Package
 Title: Randomer Forest
-<<<<<<< HEAD
-Version: 2.0.2.9003
-Date: 2019-01-15
-=======
 Version: 2.0.3
 Date: 2019-02-06
->>>>>>> 4e7df922
 Authors@R: c(
         person("Jesse", "Patsolic", role = c("ctb", "cre"), email = "software@neurodata.io"),
         person("Benjamin", "Falk", role = "ctb", email = "falk.ben@jhu.edu"),
@@ -35,19 +30,8 @@
 License: Apache License 2.0 | file LICENSE
 URL: https://github.com/neurodata/R-RerF
 BugReports: https://github.com/neurodata/R-RerF/issues
-<<<<<<< HEAD
-Imports: parallel, RcppZiggurat, utils, stats, dummies
-Suggests: roxygen2 (>= 5.0.0), testthat,
-    knitr,
-    rmarkdown,
-    data.table,
-    scales,
-    ggplot2,
-    gridExtra
-=======
 Imports: parallel, RcppZiggurat, utils, stats, dummies, mclust
 Suggests: roxygen2 (>= 5.0.0), testthat
->>>>>>> 4e7df922
 LinkingTo: Rcpp, RcppArmadillo
 SystemRequirements: GNU make
 ByteCompile: true
