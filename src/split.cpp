# include <RcppArmadillo.h>

using namespace Rcpp;

<<<<<<< HEAD
/**
 * Computes the split of a node. Given a vectorized version of the node assigned data values,
 * iterate through each split location to find the split that optimizes the information gain.
 * Information gain will be gini impurity for classification and split variance for regression.
 *
 * @param x         the projected data vector to split
 * @param y         the response vector
 * @param ndSize    number of data points at the current node
 * @param I         node sample objective value
 * @param maxdI     current best split information gain
 * @param bv        current best split projection variable
 * @param bs        current best split split boundary
 * @param nzidx     the projection variable being considered
 * @param cc        class counts in classification
 * @param task      the task being performed. 1 for regression, 0 for classification
 *
 *
 */

List findSplitClassification(const NumericVector x, const IntegerVector y, const int & ndSize, const double & I,
	       double maxdI, int bv, double bs, const int nzidx, arma::vec cc) {
    double xl, xr, dI;
    int yl, yr, cons, bsidx, potsplit;
    bool multiy;
=======
// [[Rcpp::export]]
List findSplit(const NumericVector x, const IntegerVector y, const int & ndSize, const double & I,
		double maxdI, int bv, double bs, const int nzidx, arma::vec cc) {
	double xl, xr, dI;
	int yl, yr, cons, bsidx, potsplit;
	bool multiy;
>>>>>>> a0205fce

	arma::vec ccl(cc.n_elem, arma::fill::zeros);
	arma::vec ccr = cc;
	arma::vec cpl, cpr, potccl, potccr;

<<<<<<< HEAD
    bsidx = 0;
    cons = 0;
    xl = x[0];
    yl = y[0] - 1;
    potsplit = 0;
    multiy = false;

    // iterate over split locations from left to right
    for (int i = 0; i < ndSize - 1; ++i) {
=======
	bsidx = 0;
	cons = 0;
	xl = x[0];
	yl = y[0] - 1;
	potsplit = 0;
	multiy = false;

	// iterate over split locations from left to right
	for (int i = 0; i < ndSize - 1; ++i) {
>>>>>>> a0205fce
		xr = x[i+1];
		yr = y[i+1] - 1;
		if (xl == xr) {
			cons += 1;
			if (yl == yr) {
				continue;
			} else {
				if (~multiy) {
					multiy = true;
					if (potsplit != 0) {
						cpl = potccl/potsplit;
						cpr = potccr/(ndSize - potsplit);
						dI = I - dot(ccl,(1 - cpl)) - dot(ccr,(1 - cpr));
<<<<<<< HEAD
							if (dI > maxdI) {
								// save current best split information
								maxdI = dI;
								bsidx = potsplit;
								bv = nzidx;
							}
=======
						if (dI > maxdI) {
							// save current best split information
							maxdI = dI;
							bsidx = potsplit;
							bv = nzidx;
						}
>>>>>>> a0205fce
						potsplit = 0;
					}
				}
			}
			ccl[yl] += cons;
			ccr[yl] -= cons;
			cons = 0;
			yl = yr;
		} else if ((xl + xr)/2 == xr) {
			cons += 1;
			if (yl == yr) {
<<<<<<< HEAD
			continue;
			} else {
			if (~multiy) {
				multiy = true;
				if (potsplit != 0) {
				cpl = potccl/potsplit;
				cpr = potccr/(ndSize - potsplit);
				dI = I - dot(ccl,(1 - cpl)) - dot(ccr,(1 - cpr));
				if (dI > maxdI) {
					// save current best split information
					maxdI = dI;
					bsidx = potsplit;
					bv = nzidx;
				}
				potsplit = 0;
				}
			}
			}
			ccl[yl] += cons;
			ccr[yl] -= cons;
			cons = 0;
			xl = xr;
			yl = yr;
		} else {
			cons += 1;
			ccl[yl] += cons;
			ccr[yl] -= cons;
			cons = 0;
			if (yl == yr) {
			if (multiy) {
				cpl = ccl/(i + 1);
				cpr = ccr/(ndSize - (i + 1));
				dI = I - dot(ccl,(1 - cpl)) - dot(ccr,(1 - cpr));
				if (dI > maxdI) {
				// save current best split information
				maxdI = dI;
				bsidx = i + 1;
				bv = nzidx;
				}
			} else {
				potsplit = i + 1;
				potccl = ccl;
				potccr = ccr;
			}
			} else {
			cpl = ccl/(i + 1);
			cpr = ccr/(ndSize - (i + 1));
			dI = I - dot(ccl,(1 - cpl)) - dot(ccr,(1 - cpr));
			if (dI > maxdI) {
				// save current best split information
				maxdI = dI;
				bsidx = i + 1;
				bv = nzidx;
			}
			yl = yr;
=======
				continue;
			} else {
				if (~multiy) {
					multiy = true;
					if (potsplit != 0) {
						cpl = potccl/potsplit;
						cpr = potccr/(ndSize - potsplit);
						dI = I - dot(ccl,(1 - cpl)) - dot(ccr,(1 - cpr));
						if (dI > maxdI) {
							// save current best split information
							maxdI = dI;
							bsidx = potsplit;
							bv = nzidx;
						}
						potsplit = 0;
					}
				}
			}
			ccl[yl] += cons;
			ccr[yl] -= cons;
			cons = 0;
			xl = xr;
			yl = yr;
		} else {
			cons += 1;
			ccl[yl] += cons;
			ccr[yl] -= cons;
			cons = 0;
			if (yl == yr) {
				if (multiy) {
					cpl = ccl/(i + 1);
					cpr = ccr/(ndSize - (i + 1));
					dI = I - dot(ccl,(1 - cpl)) - dot(ccr,(1 - cpr));
					if (dI > maxdI) {
						// save current best split information
						maxdI = dI;
						bsidx = i + 1;
						bv = nzidx;
					}
				} else {
					potsplit = i + 1;
					potccl = ccl;
					potccr = ccr;
				}
			} else {
				cpl = ccl/(i + 1);
				cpr = ccr/(ndSize - (i + 1));
				dI = I - dot(ccl,(1 - cpl)) - dot(ccr,(1 - cpr));
				if (dI > maxdI) {
					// save current best split information
					maxdI = dI;
					bsidx = i + 1;
					bv = nzidx;
				}
				yl = yr;
>>>>>>> a0205fce
			}
			multiy = false;
			xl = xr;
		}
<<<<<<< HEAD
    }

    if (bsidx != 0) {
	bs = (x[bsidx - 1] + x[bsidx])/2;
    }
    return List::create(_["MaxDeltaI"] = maxdI, _["BestVar"] = bv, _["BestSplit"] = bs);
}

double mean(NumericVector x) {
    int n = x.size();
    double total = 0;

    for(int i = 0; i < n; ++i) {
        total += x[i];
    }
    return total / n;
}

double mse(NumericVector y) {
    double y_mean = mean(y);
    return sum(pow((y_mean - y),2));
}


List findSplitRegression(const NumericVector x, const NumericVector y, const NumericVector splitPoints, const int & ndSize, const double & I,
	       double maxdI, int bv, double bs, const int nzidx) {
    double dI;
    int splitN = splitPoints.size();
    int splitEnd;
    // Rcpp::Rcout << std::to_string(splitN) << "\n";
    
    if (splitN > 1) {
        for (int i = 1; i < splitN; ++i) {
            splitEnd = splitPoints[i]-2;
            dI = I - sum(NumericVector::create(mse(y[Range(0,splitEnd)]), mse(y[Range(splitEnd+1,ndSize-1)])));
            // Rcpp::Rcout << std::to_string(mse(y[Range(0,splitEnd)])) << "\n";
            // Rcpp::Rcout << std::to_string(mse(y[Range(splitEnd,ndSize-1)])) << "\n";                                  
            // Rcpp::Rcout << std::to_string(I) << "\n";
            // Rcpp::Rcout << std::to_string(dI) << "\n";
            if (dI > maxdI) {
                maxdI = dI;
                bv = nzidx;
                bs = ((double)x[splitEnd] + (double)x[splitEnd+1]) / 2.0;
            }
        }
    }
	return List::create(_["MaxDeltaI"] = maxdI, _["BestVar"] = bv, _["BestSplit"] = bs);
}


// [[Rcpp::export]]
List findSplit(const NumericVector x, const NumericVector y, const NumericVector splitPoints, const int & ndSize, const double & I,
	       double maxdI, int bv, double bs, const int nzidx, arma::vec cc, const int & task) {

    List ret;
    if (task == 0) {
        const IntegerVector int_y = as<IntegerVector>(y);
        ret = findSplitClassification(x, int_y, ndSize, I, maxdI, bv, bs, nzidx, cc);
    } else {
        ret = findSplitRegression(x, y, splitPoints, ndSize, I, maxdI, bv, bs, nzidx);
    }
    return ret;
=======
	}

	if (bsidx != 0) {
		bs = (x[bsidx - 1] + x[bsidx])/2;
	}
	return List::create(_["MaxDeltaI"] = maxdI, _["BestVar"] = bv, _["BestSplit"] = bs);
>>>>>>> a0205fce
}<|MERGE_RESOLUTION|>--- conflicted
+++ resolved
@@ -2,7 +2,6 @@
 
 using namespace Rcpp;
 
-<<<<<<< HEAD
 /**
  * Computes the split of a node. Given a vectorized version of the node assigned data values,
  * iterate through each split location to find the split that optimizes the information gain.
@@ -27,20 +26,11 @@
     double xl, xr, dI;
     int yl, yr, cons, bsidx, potsplit;
     bool multiy;
-=======
-// [[Rcpp::export]]
-List findSplit(const NumericVector x, const IntegerVector y, const int & ndSize, const double & I,
-		double maxdI, int bv, double bs, const int nzidx, arma::vec cc) {
-	double xl, xr, dI;
-	int yl, yr, cons, bsidx, potsplit;
-	bool multiy;
->>>>>>> a0205fce
 
 	arma::vec ccl(cc.n_elem, arma::fill::zeros);
 	arma::vec ccr = cc;
 	arma::vec cpl, cpr, potccl, potccr;
 
-<<<<<<< HEAD
     bsidx = 0;
     cons = 0;
     xl = x[0];
@@ -50,17 +40,6 @@
 
     // iterate over split locations from left to right
     for (int i = 0; i < ndSize - 1; ++i) {
-=======
-	bsidx = 0;
-	cons = 0;
-	xl = x[0];
-	yl = y[0] - 1;
-	potsplit = 0;
-	multiy = false;
-
-	// iterate over split locations from left to right
-	for (int i = 0; i < ndSize - 1; ++i) {
->>>>>>> a0205fce
 		xr = x[i+1];
 		yr = y[i+1] - 1;
 		if (xl == xr) {
@@ -74,21 +53,12 @@
 						cpl = potccl/potsplit;
 						cpr = potccr/(ndSize - potsplit);
 						dI = I - dot(ccl,(1 - cpl)) - dot(ccr,(1 - cpr));
-<<<<<<< HEAD
-							if (dI > maxdI) {
-								// save current best split information
-								maxdI = dI;
-								bsidx = potsplit;
-								bv = nzidx;
-							}
-=======
 						if (dI > maxdI) {
 							// save current best split information
 							maxdI = dI;
 							bsidx = potsplit;
 							bv = nzidx;
 						}
->>>>>>> a0205fce
 						potsplit = 0;
 					}
 				}
@@ -100,63 +70,6 @@
 		} else if ((xl + xr)/2 == xr) {
 			cons += 1;
 			if (yl == yr) {
-<<<<<<< HEAD
-			continue;
-			} else {
-			if (~multiy) {
-				multiy = true;
-				if (potsplit != 0) {
-				cpl = potccl/potsplit;
-				cpr = potccr/(ndSize - potsplit);
-				dI = I - dot(ccl,(1 - cpl)) - dot(ccr,(1 - cpr));
-				if (dI > maxdI) {
-					// save current best split information
-					maxdI = dI;
-					bsidx = potsplit;
-					bv = nzidx;
-				}
-				potsplit = 0;
-				}
-			}
-			}
-			ccl[yl] += cons;
-			ccr[yl] -= cons;
-			cons = 0;
-			xl = xr;
-			yl = yr;
-		} else {
-			cons += 1;
-			ccl[yl] += cons;
-			ccr[yl] -= cons;
-			cons = 0;
-			if (yl == yr) {
-			if (multiy) {
-				cpl = ccl/(i + 1);
-				cpr = ccr/(ndSize - (i + 1));
-				dI = I - dot(ccl,(1 - cpl)) - dot(ccr,(1 - cpr));
-				if (dI > maxdI) {
-				// save current best split information
-				maxdI = dI;
-				bsidx = i + 1;
-				bv = nzidx;
-				}
-			} else {
-				potsplit = i + 1;
-				potccl = ccl;
-				potccr = ccr;
-			}
-			} else {
-			cpl = ccl/(i + 1);
-			cpr = ccr/(ndSize - (i + 1));
-			dI = I - dot(ccl,(1 - cpl)) - dot(ccr,(1 - cpr));
-			if (dI > maxdI) {
-				// save current best split information
-				maxdI = dI;
-				bsidx = i + 1;
-				bv = nzidx;
-			}
-			yl = yr;
-=======
 				continue;
 			} else {
 				if (~multiy) {
@@ -212,18 +125,16 @@
 					bv = nzidx;
 				}
 				yl = yr;
->>>>>>> a0205fce
 			}
 			multiy = false;
 			xl = xr;
 		}
-<<<<<<< HEAD
-    }
+	}
 
-    if (bsidx != 0) {
-	bs = (x[bsidx - 1] + x[bsidx])/2;
-    }
-    return List::create(_["MaxDeltaI"] = maxdI, _["BestVar"] = bv, _["BestSplit"] = bs);
+	if (bsidx != 0) {
+		bs = (x[bsidx - 1] + x[bsidx])/2;
+	}
+	return List::create(_["MaxDeltaI"] = maxdI, _["BestVar"] = bv, _["BestSplit"] = bs);
 }
 
 double mean(NumericVector x) {
@@ -248,13 +159,13 @@
     int splitN = splitPoints.size();
     int splitEnd;
     // Rcpp::Rcout << std::to_string(splitN) << "\n";
-    
+
     if (splitN > 1) {
         for (int i = 1; i < splitN; ++i) {
             splitEnd = splitPoints[i]-2;
             dI = I - sum(NumericVector::create(mse(y[Range(0,splitEnd)]), mse(y[Range(splitEnd+1,ndSize-1)])));
             // Rcpp::Rcout << std::to_string(mse(y[Range(0,splitEnd)])) << "\n";
-            // Rcpp::Rcout << std::to_string(mse(y[Range(splitEnd,ndSize-1)])) << "\n";                                  
+            // Rcpp::Rcout << std::to_string(mse(y[Range(splitEnd,ndSize-1)])) << "\n";
             // Rcpp::Rcout << std::to_string(I) << "\n";
             // Rcpp::Rcout << std::to_string(dI) << "\n";
             if (dI > maxdI) {
@@ -280,12 +191,4 @@
         ret = findSplitRegression(x, y, splitPoints, ndSize, I, maxdI, bv, bs, nzidx);
     }
     return ret;
-=======
-	}
-
-	if (bsidx != 0) {
-		bs = (x[bsidx - 1] + x[bsidx])/2;
-	}
-	return List::create(_["MaxDeltaI"] = maxdI, _["BestVar"] = bv, _["BestSplit"] = bs);
->>>>>>> a0205fce
 }