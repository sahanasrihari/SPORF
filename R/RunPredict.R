#' Predict class labels on a test set using a single tree.
#'
#' This is the base function called by Predict.
#'
#' @param X an n sample by d feature matrix (preferable) or data frame which was used to train the provided forest.
#' @param tree a tree from a forest returned by RerF.
#'
#' @return predictions an n length vector of prediction based on the tree provided to this function
#'
#' @examples
#' \dontrun{
#' require(rerf)
#' X <- as.matrix(iris[, -5])
#' Y <- as.numeric(iris[, 5])
#' paramList <- list(p = 4, d = 2, sparsity = 0.25, prob = 0.5)
#'
#' forest <- list(trees = NULL, labels = NULL, params = NULL)
#' (forest$labels <- sort(unique(Y)))
#'
#' (num.class <- length(forest$labels))
#' (classCt <- cumsum(tabulate(Y, num.class)))
#' Cindex <- vector("list", num.class)
#' paramBT <- list(X = X, Y = Y, FUN = rerf::RandMatBinary, paramList =
#' paramList, min.parent = 1L, max.depth = 6L, bagging = 0.2, class.ct =
#' classCt, class.ind = NULL, replacement = TRUE, stratify = FALSE,
#' store.oob = FALSE, store.impurity = FALSE, progress = FALSE, rotate =
#' FALSE, scaleAtNode = TRUE)
#' list2env(paramBT, .GlobalEnv)
#'
#' set.seed(10)
#' tree <- forest$trees[[1]] <- do.call(rerf:::BuildTree, paramBT)
#' rerf:::RunPredict(X, forest$trees[[1]])
#' }
RunPredict <- function(X, tree) {
  n.all <- nrow(X)

  tm <- 0L
  currentNode <- 0L
  curr_ind <- 0L
  num.classes <- ncol(tree$ClassProb)
  n <- nrow(X)

  # do we need to rotate the data?
  if (!is.null(tree$rotmat)) {
    if (is.null(tree$rotdims)) {
      X[] <- X %*% tree$rotmat
    } else {
      X[, tree$rotdims] <- X[, tree$rotdims] %*% tree$rotmat
    }
  }

  predictions <- matrix(0, nrow = n, ncol = num.classes)

  Xnode <- double(n)
  numNodes <- length(tree$treeMap)
  Assigned2Node <- vector("list", numNodes)
  Assigned2Node[[1L]] <- 1L:n
  for (m in 1:numNodes) {
    nodeSize <- length(Assigned2Node[[m]])
    if (nodeSize > 0L) {
<<<<<<< HEAD
      if ((tm <- tree$treeMap[m]) > 0L) { ## if node is not terminal, then split data
=======
      tm <- tree$treeMap[m]
      if (tm > 0L) {
>>>>>>> 4e7df922
        indexHigh <- tree$matAindex[tm + 1L]
        indexLow <- tree$matAindex[tm] + 1L
        s <- (indexHigh - indexLow + 1L) / 2L

        if (!is.null(tree$scalingFactors[tm])) { ## for when the node data has been scaled to [0,1].
          Xnode[1:nodeSize] <-
            PredictScale01(X[Assigned2Node[[m]], tree$matAstore[indexLow:indexHigh][(1:s) * 2L - 1L], drop = FALSE],
                  scalingFactors = tree$scalingFactors[[tm]]) %*%
            tree$matAstore[indexLow:indexHigh][(1:s) * 2L]
        } else {
          Xnode[1:nodeSize] <-
            X[Assigned2Node[[m]], tree$matAstore[indexLow:indexHigh][(1:s) * 2L - 1L], drop = FALSE] %*%
            tree$matAstore[indexLow:indexHigh][(1:s) * 2L]
        }

        moveLeft <- Xnode[1L:nodeSize] <= tree$CutPoint[tm]
        Assigned2Node[[tm * 2L]] <- Assigned2Node[[m]][moveLeft]
        Assigned2Node[[tm * 2L + 1L]] <- Assigned2Node[[m]][!moveLeft]
      } else { ## else run prediction
        predictions[Assigned2Node[[m]], ] <- rep(tree$ClassProb[tm * -1L, ], each = length(Assigned2Node[[m]]))
      }
    }
    Assigned2Node[m] <- list(NULL)
  }
  return(predictions)
}<|MERGE_RESOLUTION|>--- conflicted
+++ resolved
@@ -58,12 +58,8 @@
   for (m in 1:numNodes) {
     nodeSize <- length(Assigned2Node[[m]])
     if (nodeSize > 0L) {
-<<<<<<< HEAD
-      if ((tm <- tree$treeMap[m]) > 0L) { ## if node is not terminal, then split data
-=======
       tm <- tree$treeMap[m]
       if (tm > 0L) {
->>>>>>> 4e7df922
         indexHigh <- tree$matAindex[tm + 1L]
         indexLow <- tree$matAindex[tm] + 1L
         s <- (indexHigh - indexLow + 1L) / 2L
