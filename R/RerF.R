--- conflicted
+++ resolved
@@ -5,15 +5,9 @@
 #' @param X an n by d numeric matrix (preferable) or data frame. The rows correspond to observations and columns correspond to features.
 #' @param Y an n length vector of class labels.  Class labels must be integer or numeric and be within the range 1 to the number of classes.
 #' @param min.parent the minimum splittable node size.  A node size < min.parent will be a leaf node. (min.parent = 6)
-<<<<<<< HEAD
-#' @param trees the number of trees in the forest. (trees=100)
-#' @param max.depth the longest allowable distance from the root of a tree to a leaf node (i.e. the maximum allowed height for a tree).  If max.depth=0, the tree will be allowed to grow without bound.  (max.depth=0)
+#' @param trees the number of trees in the forest. (trees=500)
+#' @param max.depth the longest allowable distance from the root of a tree to a leaf node (i.e. the maximum allowed height for a tree).  If max.depth=0, the tree will be allowed to grow without bound.  (max.depth=ceiling(log2(nrow(X))) )
 #' @param bagging a non-zero value means a random sample of X will be used during tree creation.  If replacement = FALSE the bagging value determines the percentage of samples to leave out-of-bag.  If replacement = TRUE the non-zero bagging value is ignored. (bagging=.2)
-=======
-#' @param trees the number of trees in the forest. (trees=500)
-#' @param max.depth the longest allowable distance from the root of a tree to a leaf node (i.e. the maximum allowed height for a tree).  If max.depth=0, the tree will be allowed to grow without bound.  (max.depth=ceiling(log2(nrow(X))) )  
-#' @param bagging a non-zero value means a random sample of X will be used during tree creation.  If replacement = FALSE the bagging value determines the percentage of samples to leave out-of-bag.  If replacement = TRUE the non-zero bagging value is ignored. (bagging=.2) 
->>>>>>> a0205fce
 #' @param replacement if TRUE then n samples are chosen, with replacement, from X. (replacement=TRUE)
 #' @param stratify if TRUE then class sample proportions are maintained during the random sampling.  Ignored if replacement = FALSE. (stratify = FALSE).
 #' @param fun a function that creates the random projection matrix. If NULL and cat.map is NULL, then RandMat is used. If NULL and cat.map is not NULL, then RandMatCat is used, which adjusts the sampling of features when categorical features have been one-of-K encoded. If a custom function is to be used, then it must return a matrix in sparse representation, in which each nonzero is an array of the form (row.index, column.index, value). See RandMat or RandMatCat for details. (fun=NULL)
@@ -27,11 +21,8 @@
 #' @param seed the seed to use for training the forest.  For two runs to match you must use the same seed for each run AND you must also use the same number of cores for each run. (seed=sample((0:100000000,1)))
 #' @param cat.map a list specifying which columns in X correspond to the same one-of-K encoded feature. Each element of cat.map is a numeric vector specifying the K column indices of X corresponding to the same categorical feature after one-of-K encoding. All one-of-K encoded features in X must come after the numeric features. The K encoded columns corresponding to the same categorical feature must be placed contiguously within X. The reason for specifying cat.map is to adjust for the fact that one-of-K encoding cateogorical features results in a dilution of numeric features, since a single categorical feature is expanded to K binary features. If cat.map = NULL, then RerF assumes all features are numeric (i.e. none of the features have been one-of-K encoded).
 #' @param prob the probability of sampling +1 in the default random matrix function
-<<<<<<< HEAD
 #' @param na.action action to take if NA values are found. By default it will omit rows with NA values. NOTE: na.action is performed in-place. See default function.
-=======
 #' @param rfPack boolean flag to determine whether to pack a random forest in order to improve prediction speed.  This flag is only applicable when training a forest with the "rf" option.  (rfPack = FALSE)
->>>>>>> a0205fce
 #'
 #' @return forest
 #'
@@ -76,8 +67,7 @@
 #' @importFrom stats na.action
 
 RerF <-
-<<<<<<< HEAD
-    function(X, Y, min.parent = 6L, trees = 100L,
+    function(X, Y, min.parent = 6L, trees = 500L,
              max.depth = 0L, bagging = .2,
              replacement = TRUE, stratify = FALSE,
              fun = NULL,
@@ -85,7 +75,9 @@
              rank.transform = FALSE, store.oob = FALSE,
              store.impurity = FALSE, progress = FALSE,
              rotate = F, num.cores = 0L,
-             seed = 1L, cat.map = NULL,
+             seed = sample(0:1000000000,1),
+             cat.map = NULL,
+             rfPack = FALSE,
              task = 'classification',
              na.action = function (...) { Y <<- Y[rowSums(is.na(X)) == 0];  X <<- X[rowSums(is.na(X)) == 0, ] }
              ) {
@@ -94,18 +86,6 @@
         task <- sapply(task, tolower)
         if (task != "classification" & task != "regression")
           stop("Task must either be \"classification\" or \"regression\"")
-=======
-	function(X, Y, min.parent = 6L, trees = 500L, 
-					 max.depth = ceiling(log2(nrow(X))), bagging = .2, 
-					 replacement = TRUE, stratify = FALSE, 
-					 fun = NULL, 
-					 mat.options = list(p = ifelse(is.null(cat.map), ncol(X), length(cat.map)), d = ceiling(sqrt(ncol(X))), random.matrix = "binary", rho = ifelse(is.null(cat.map), 1/ncol(X), 1/length(cat.map)), prob = 0.5), 
-					 rank.transform = FALSE, store.oob = FALSE, 
-					 store.impurity = FALSE, progress = FALSE, 
-					 rotate = F, num.cores = 0L, 
-					 seed = sample(0:100000000,1), 
-					 cat.map = NULL, rfPack = FALSE){
->>>>>>> a0205fce
 
 
 		# The below 'na.action' was removed from the parameter list of RerF because the CRAN check did not accept it and because it will potentially change the X and Y input by the user.
@@ -114,7 +94,6 @@
 
 		forest <- list(trees = NULL, labels = NULL, params = NULL)
 
-<<<<<<< HEAD
         # adjust Y to go from 1 to num.class if needed
         if (is.factor(Y)) {
             forest$labels <- levels(Y)
@@ -127,13 +106,13 @@
         } else {
             stop("Incompatible data type. Y must be of type factor or numeric.")
         }
-        
+
         # address na values.
         if (any(is.na(X)) ) {
             if (exists("na.action")) na.action(X,Y)
             if (any(is.na(X))) warning("NA values exist in data matrix")
         }
-        
+
         if (task == "classification"){
             num.class <- length(forest$labels)
             classCt <- cumsum(tabulate(Y, num.class))
@@ -162,47 +141,6 @@
                               store.impurity = store.impurity,
                               rotate = rotate,
                               seed = seed)
-=======
-		# check if data matrix X has one-of-K encoded categorical features that need to be handled specially using RandMatCat instead of RandMat
-		if (is.null(fun)) {
-			if (!is.null(cat.map) && !rotate) {
-				fun <- RandMatCat
-				mat.options[[6L]] <- cat.map
-			}
-			else {
-				fun <- RandMat
-			}
-		}
-
-		#keep from making copies of X
-		if (!is.matrix(X)) {
-			X <- as.matrix(X)
-		}
-		if (rank.transform) {
-			X <- RankMatrix(X)
-		}
-
-		# adjust Y to go from 1 to num.class if needed
-		if (is.factor(Y)) {
-			forest$labels <- levels(Y)
-			Y <- as.integer(Y)
-		} else if (is.numeric(Y)) {
-			forest$labels <- sort(unique(Y))
-			Y <- as.integer(as.factor(Y))
-		} else {
-			stop("Incompatible data type. Y must be of type factor or numeric.")
-		}
-		num.class <- length(forest$labels)
-		classCt <- cumsum(tabulate(Y, num.class))
-		if(stratify){
-			Cindex<-vector("list",num.class)
-			for(m in 1L:num.class){
-				Cindex[[m]]<-which(Y==m)
-			}
-		}else{
-			Cindex<-NULL
-		}
->>>>>>> a0205fce
 
 		# address na values.
 		if (any(is.na(X)) ) {
@@ -212,17 +150,17 @@
 
 		mcrun<- function(...) BuildTree(X, Y, min.parent, max.depth, bagging, replacement, stratify, Cindex, classCt, fun, mat.options, store.oob=store.oob, store.impurity=store.impurity, progress=progress, rotate)
 
-		forest$params <- list(min.parent = min.parent, 
-													max.depth = max.depth, 
+		forest$params <- list(min.parent = min.parent,
+													max.depth = max.depth,
 													bagging = bagging,
-													replacement = replacement, 
-													stratify = stratify, 
-													fun = fun, 
+													replacement = replacement,
+													stratify = stratify,
+													fun = fun,
 													mat.options = mat.options,
-													rank.transform = rank.transform, 
-													store.oob = store.oob, 
+													rank.transform = rank.transform,
+													store.oob = store.oob,
 													store.impurity = store.impurity,
-													rotate = rotate, 
+													rotate = rotate,
 													seed = seed)
 
 		if (num.cores!=1L){
