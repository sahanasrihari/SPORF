#include "packedForest.h"
#include <iostream>
#include <exception>

int main(int argc, char* argv[]) {
	if (argc != 4) return -1;
	int alg = atoi(argv[1]);
	int dataSet = atoi(argv[2]);
	int numCores = atoi(argv[3]);

	//		 fp::timeLogger logTime;
	/*
		 logTime.startFindSplitTimer();
		 fp::inNodeClassIndices test(100000000);
		 logTime.stopFindSplitTimer();

		 logTime.startSortTimer();
		 fp::stratifiedInNodeClassIndices testw(100000000);
		 logTime.stopSortTimer();

		 logTime.printGrowTime();
		 */	
<<<<<<< HEAD
	try{
		fp::fpForest<double> forest;

		switch(alg){
			case 1:
				forest.setParameter("forestType", "rerf");
				break;
			case 2:
				forest.setParameter("forestType", "rfBase");
				break;
			case 3:
				forest.setParameter("forestType", "rerf");
				forest.setParameter("binSize", 1000);
				forest.setParameter("binMin", 1000);
				break;
			case 4:
				forest.setParameter("forestType", "rfBase");
				forest.setParameter("binSize", 100);
				forest.setParameter("binMin", 1000);
				break;
			case 7:
				forest.setParameter("forestType", "binnedBase");
				forest.setParameter("numTreeBins", numCores);
				break;
			case 8:
				forest.setParameter("forestType", "binnedBaseRerF");
				forest.setParameter("numTreeBins", numCores);
				break;
			case 9:
				forest.setParameter("forestType", "binnedBase");
				forest.setParameter("numTreeBins", numCores);
				forest.setParameter("maxDepth", 2);
				break;
			case 10:
				forest.setParameter("forestType", "binnedBaseRerF");
				forest.setParameter("numTreeBins", numCores);
				forest.setParameter("maxDepth", 2);
				break;
                        case 11:
                                forest.setParameter("forestType", "urf");
				forest.setParameter("binSize", 1000);
				forest.setParameter("binMin", 1000);
                                break;
                        case 12:
                                forest.setParameter("forestType", "urerf");
                                break;
			default:
				std::cout << "unknown alg selected" << std::endl;
				return -1;
				break;
=======
	if (alg == 0) {
		// Remove and change this block for testing.
		std::cout << "test algorithm selected without code." << std::endl;
		try {
			return 0;
		}
		catch(const std::exception& e) {
			std::cerr << e.what() << '\n';
>>>>>>> 71b3ce2f
		}
	} else {
		try{
			fp::fpForest<float> forest;

			switch(alg){
				case 1:
					forest.setParameter("forestType", "rerf");
					break;
				case 2:
					forest.setParameter("forestType", "rfBase");
					break;
				case 3:
					forest.setParameter("forestType", "rerf");
					forest.setParameter("binSize", 1000);
					forest.setParameter("binMin", 1000);
					break;
				case 4:
					forest.setParameter("forestType", "rfBase");
					forest.setParameter("binSize", 100);
					forest.setParameter("binMin", 1000);
					break;
				case 7:
					forest.setParameter("forestType", "binnedBase");
					forest.setParameter("numTreeBins", numCores);
					break;
				case 8:
					forest.setParameter("forestType", "binnedBaseRerF");
					forest.setParameter("numTreeBins", numCores);
					break;
				case 9:
					forest.setParameter("forestType", "binnedBase");
					forest.setParameter("numTreeBins", numCores);
					forest.setParameter("maxDepth", 2);
					break;
				case 10:
					forest.setParameter("forestType", "binnedBaseRerF");
					forest.setParameter("numTreeBins", numCores);
					forest.setParameter("maxDepth", 2);
					break;
				case 11:
					forest.setParameter("forestType", "binnedBaseTern");
					forest.setParameter("numTreeBins", numCores);
					forest.setParameter("methodToUse", 1);
					break;
				case 12:
					forest.setParameter("forestType", "binnedBaseTern");
					forest.setParameter("numTreeBins", numCores);
					forest.setParameter("methodToUse", 2);
					forest.setParameter("imageHeight", 28);
					forest.setParameter("imageWidth", 28);
					forest.setParameter("patchHeightMax", 5);
					forest.setParameter("patchHeightMin", 5);
					forest.setParameter("patchWidthMax", 5);
					forest.setParameter("patchWidthMin", 5);
					std::cout << "\nForcing dataset to be MNIST:\n";
					dataSet = 3;
					break;
                        	case 13:
                                	forest.setParameter("forestType", "urf");
                                	break;
                        	case 14:
                                	forest.setParameter("forestType", "urerf");
                                	break;

				default:
					std::cout << "unknown alg selected" << std::endl;
					return -1;
					break;
			}


			switch(dataSet){
				case 1:
					forest.setParameter("CSVFileName", "res/iris.csv");
					forest.setParameter("columnWithY", 4);
					break;
				case 2:
					forest.setParameter("CSVFileName", "res/higgs2.csv");
					forest.setParameter("columnWithY", 0);
					break;
				case 3:
					forest.setParameter("CSVFileName", "res/mnist.csv");
					forest.setParameter("columnWithY", 0);
					break;
				case 4:
					forest.setParameter("CSVFileName", "res/HIGGS.csv");
					forest.setParameter("columnWithY", 0);
					break;
				case 5:
					forest.setParameter("CSVFileName", "../experiments/res/higgsData.csv");
					forest.setParameter("columnWithY", 0);
					break;
				case 6:
					forest.setParameter("CSVFileName", "../experiments/res/p53.csv");
					forest.setParameter("columnWithY", 5408);
					break;
				default:
					std::cout << "unknown dataset selected" << std::endl;
					return -1;
					break;
			}

		forest.setParameter("numTreesInForest", 10);
		forest.setParameter("minParent", 1);
		forest.setParameter("numCores", numCores);
		forest.setParameter("seed",-1661580697);


			//logTime.startFindSplitTimer();
			forest.growForest();
			//logTime.stopFindSplitTimer();
			//logTime.printGrowTime();

			forest.printParameters();
			forest.printForestType();

			std::cout << "error: " << forest.testAccuracy() << "\n";

		}catch(std::exception& e){
			std::cout << "standard error: " << e.what() << std::endl;
		}
	}
}
<|MERGE_RESOLUTION|>--- conflicted
+++ resolved
@@ -20,7 +20,6 @@
 
 		 logTime.printGrowTime();
 		 */	
-<<<<<<< HEAD
 	try{
 		fp::fpForest<double> forest;
 
@@ -71,16 +70,6 @@
 				std::cout << "unknown alg selected" << std::endl;
 				return -1;
 				break;
-=======
-	if (alg == 0) {
-		// Remove and change this block for testing.
-		std::cout << "test algorithm selected without code." << std::endl;
-		try {
-			return 0;
-		}
-		catch(const std::exception& e) {
-			std::cerr << e.what() << '\n';
->>>>>>> 71b3ce2f
 		}
 	} else {
 		try{
