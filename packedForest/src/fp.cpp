--- conflicted
+++ resolved
@@ -58,11 +58,7 @@
 				forest.setParameter("numTreeBins", numCores);
 				forest.setParameter("maxDepth", 2);
 				break;
-<<<<<<< HEAD
-case 11:
-=======
 			case 11:
->>>>>>> db116b07
 				forest.setParameter("forestType", "binnedBaseTern");
 				forest.setParameter("numTreeBins", numCores);
 				break;
