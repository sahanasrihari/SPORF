--- conflicted
+++ resolved
@@ -87,12 +87,7 @@
 			}
 
 			inline float reportOOB(){
-<<<<<<< HEAD
-				//TODO: JLP, finish this implementation.
-				return 0;
-=======
 				return -1;
->>>>>>> 2576a9e5
 			}
 			inline std::map<std::string, int> calcBinStats(){
 				int maxDepth=0;
