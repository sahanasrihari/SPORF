--- conflicted
+++ resolved
@@ -26,10 +26,6 @@
 			protected:
 				int treeNum;
 				int parentNodeNumber;
-<<<<<<< HEAD
-=======
-				//int nodeNumber;
->>>>>>> 2a298e07
 				int depth;
 
 				bool isLeftNode;
