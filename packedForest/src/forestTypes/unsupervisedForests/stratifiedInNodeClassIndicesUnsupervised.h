#ifndef stratifiedInNodeClassIndicesUnsupervised_h
#define stratifiedInNodeClassIndicesUnsupervised_h

#include <iostream>
#include <random>
#include <vector>
#include <algorithm>

namespace fp{

	class stratifiedInNodeClassIndicesUnsupervised
	{
		private:
			std::vector<int> inSamps;
			std::vector<int> outSamps;
			std::vector<int> binSamples;
			int inSampleSize;
			int outSampleSize;
			double impurity;

			//TODO: the following functions would benefit from Vitter's Sequential Random Sampling
		public:
			stratifiedInNodeClassIndicesUnsupervised(): inSampleSize(0), outSampleSize(0){}


			stratifiedInNodeClassIndicesUnsupervised(const int &numObservationsInDataSet): inSampleSize(0), outSampleSize(0){
<<<<<<< HEAD

				createInAndOutSetsBagging(numObservationsInDataSet, 0.2);
				for(auto inSampsClass : inSamps)
					inSampleSize++;

				for(auto outSamps1 : outSamps)
					outSampleSize++;
=======
				impurity = 10;
				createInAndOutSetsBagging(numObservationsInDataSet, 0.01);
				inSampleSize = inSamps.size();
				outSampleSize = outSamps.size();
>>>>>>> 2740fffb
			}


			inline void createInAndOutSets(const int &numObs){
				std::vector<int> potentialSamples(numObs);

				std::random_device rd; // obtain a random number from hardware
				std::mt19937 eng(rd()); // seed the generator

				std::uniform_int_distribution<> distr(0, numObs-1);

				for(int i=0; i < numObs; ++i){
					potentialSamples[i] = i;
				}

				int numUnusedObs = numObs;
				int randomObsID;
				int tempMoveObs;
				for(int n=0; n<numObs; n++){
					randomObsID = distr(eng);
					inSamps.push_back(potentialSamples[randomObsID]);
					if(randomObsID < numUnusedObs){
						--numUnusedObs;
						tempMoveObs = potentialSamples[numUnusedObs];
						potentialSamples[numUnusedObs] = potentialSamples[randomObsID];
						potentialSamples[randomObsID] = tempMoveObs;
					}
				}

				for(int n=0; n<numUnusedObs; ++n){
<<<<<<< HEAD
				
=======
					outSamples[fpSingleton::getSingleton().returnLabel(potentialSamples[randomObsID])].push_back(potentialSamples[n]);
>>>>>>> 2740fffb
					outSamps.push_back(potentialSamples[n]);
					}
				
			}

			inline void createInAndOutSetsBagging(const int &numObs, float bagging){
                                //TODO: We might want to refactor this when we move this over to the binned version.
				std::vector<int> random_indices(numObs);
				std::vector<int> random_indices2;
				std::vector<int> random_indices3;

				for(int i=0; i < numObs; ++i){
					random_indices[i] = i;
				}
				std::random_shuffle(random_indices.begin(), random_indices.end());
				int indx = (int) ((1-bagging)*(float)numObs);
				int counter = 0;
				for(auto i : random_indices)
				{
					if(counter < indx)
						random_indices2.push_back(i);
					else
						random_indices3.push_back(i);
					counter++;
				}
				
				for(auto randomObsID : random_indices2)
<<<<<<< HEAD
=======
				{
					//inSamples[fpSingleton::getSingleton().returnLabel(randomObsID)].push_back(randomObsID);
>>>>>>> 2740fffb
                                        inSamps.push_back(randomObsID);
				
				for(auto randomObsID2 : random_indices3)
<<<<<<< HEAD
=======
				{
					//outSamples[fpSingleton::getSingleton().returnLabel(randomObsID2)].push_back(randomObsID2);
>>>>>>> 2740fffb
					outSamps.push_back(randomObsID2);
				
			}

<<<<<<< HEAD
=======
			inline void setNodeImpurity(double nodeImp){
				if(nodeImp < 0.00001)
					nodeImp = 0;
				impurity = nodeImp;
			}
			inline double returnImpurity(){
				return impurity;
			/*	if(false){
					unsigned int sumClassTotalsSquared = 0;
					for(auto i : inSamples){
						sumClassTotalsSquared+=i.size()*i.size();
					}
					std::cout<<"Impurity: "<<1-double(sumClassTotalsSquared)/(inSampleSize*inSampleSize)<<"\n";
					return 1-double(sumClassTotalsSquared)/(inSampleSize*inSampleSize);
				}else{
					double impSum = 0;
					double classPercent;
					for(auto i : inSamples){
						classPercent = double(i.size())/double(inSampleSize);

						impSum += double(i.size())*(1.0-classPercent);
					}
					std::cout<<"impSum: "<<impSum<<"\n";
					return impSum;
				}*/
			}
>>>>>>> 2740fffb

			inline void printIndices(){
				std::cout << "samples in bag\n";
			}

			inline std::vector<int> returnInSampsVec(){
				return inSamps;
			} 

			inline std::vector<int> returnOutSampsVec(){
				return outSamps;
			} 

			inline int returnInSampleSize(){
				return inSampleSize;
			}


			inline int returnOutSampleSize(){
				return outSampleSize;
			}


			inline int returnInSample(const int numSample){
				return inSamps[numSample];
				//The commented out below reduces memory size but is slow.
				/*
					 int totalViewed = 0;
					 for(unsigned int i = 0; i < inSamples.size(); ++i){
					 if(numSample < (totalViewed+int(inSamples[i].size()))){
					 if((numSample-totalViewed)<0 || (numSample-totalViewed)>=int(inSamples[i].size())){
					 std::cout << numSample-totalViewed << " , " << inSamples[i].size() << "\n";
					 exit(1);
					 }
					 int retNum = inSamples[i][numSample-totalViewed];
					 return retNum ;
					 }
					 totalViewed += inSamples[i].size();
					 }
					 std::cout << "it happened now\n";
					 exit(1);
					 return -1;
					 */
			}

			inline int returnOutSample(const int numSample){
				return outSamps[numSample];
			}

			inline int returnBinSize(){
				return fpSingleton::getSingleton().returnBinSize();
			}

			inline bool useBin(){
				return fpSingleton::getSingleton().returnUseBinning() && (inSampleSize > returnBinSize());
			}

			inline void initializeBinnedSamples(){
<<<<<<< HEAD
			/*	if(useBin()){
=======
				/*if(useBin()){
>>>>>>> 2740fffb
					int numInClass;
					std::random_device random_device;
					std::mt19937 engine{random_device()};
					for(unsigned int i = 0; i < inSamples.size(); ++i){
						numInClass = int((returnBinSize()*inSamples[i].size())/inSampleSize);
						for(int n = 0; n < numInClass; ++n){
							std::uniform_int_distribution<int> dist(0, inSamples[i].size() - 1);
							binSamples.push_back(inSamples[i][dist(engine)]);
						}
					}
				}*/
			}


			inline int returnBinnedSize(){
				return binSamples.size();
			}


			inline int returnBinnedInSample(const int numSample){
				return	binSamples[numSample];
			}


			inline void addIndexToOutSamples(int index){
				++outSampleSize;
				//outSamples[fpSingleton::getSingleton().returnLabel(index)].push_back(index);
				outSamps.push_back(index);
			}

			inline void addIndexToInSamples(int index){
				++inSampleSize;
				//inSamples[fpSingleton::getSingleton().returnLabel(index)].push_back(index);
				inSamps.push_back(index);
			}
	};//class stratifiedInNodeClassIndices

}//namespace fp
#endif //stratifiedInNodeClassIndices_h
<|MERGE_RESOLUTION|>--- conflicted
+++ resolved
@@ -24,20 +24,10 @@
 
 
 			stratifiedInNodeClassIndicesUnsupervised(const int &numObservationsInDataSet): inSampleSize(0), outSampleSize(0){
-<<<<<<< HEAD
-
-				createInAndOutSetsBagging(numObservationsInDataSet, 0.2);
-				for(auto inSampsClass : inSamps)
-					inSampleSize++;
-
-				for(auto outSamps1 : outSamps)
-					outSampleSize++;
-=======
 				impurity = 10;
 				createInAndOutSetsBagging(numObservationsInDataSet, 0.01);
 				inSampleSize = inSamps.size();
 				outSampleSize = outSamps.size();
->>>>>>> 2740fffb
 			}
 
 
@@ -68,11 +58,7 @@
 				}
 
 				for(int n=0; n<numUnusedObs; ++n){
-<<<<<<< HEAD
-				
-=======
-					outSamples[fpSingleton::getSingleton().returnLabel(potentialSamples[randomObsID])].push_back(potentialSamples[n]);
->>>>>>> 2740fffb
+					outSamples[fpSingleton::getSingleton().returnLabel(potentialSamples[n])].push_back(potentialSamples[n]);
 					outSamps.push_back(potentialSamples[n]);
 					}
 				
@@ -100,25 +86,17 @@
 				}
 				
 				for(auto randomObsID : random_indices2)
-<<<<<<< HEAD
-=======
 				{
 					//inSamples[fpSingleton::getSingleton().returnLabel(randomObsID)].push_back(randomObsID);
->>>>>>> 2740fffb
                                         inSamps.push_back(randomObsID);
 				
 				for(auto randomObsID2 : random_indices3)
-<<<<<<< HEAD
-=======
 				{
 					//outSamples[fpSingleton::getSingleton().returnLabel(randomObsID2)].push_back(randomObsID2);
->>>>>>> 2740fffb
 					outSamps.push_back(randomObsID2);
 				
 			}
 
-<<<<<<< HEAD
-=======
 			inline void setNodeImpurity(double nodeImp){
 				if(nodeImp < 0.00001)
 					nodeImp = 0;
@@ -145,7 +123,6 @@
 					return impSum;
 				}*/
 			}
->>>>>>> 2740fffb
 
 			inline void printIndices(){
 				std::cout << "samples in bag\n";
@@ -204,11 +181,7 @@
 			}
 
 			inline void initializeBinnedSamples(){
-<<<<<<< HEAD
-			/*	if(useBin()){
-=======
 				/*if(useBin()){
->>>>>>> 2740fffb
 					int numInClass;
 					std::random_device random_device;
 					std::mt19937 engine{random_device()};
