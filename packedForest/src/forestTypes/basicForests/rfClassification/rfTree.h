--- conflicted
+++ resolved
@@ -38,10 +38,6 @@
 				}
 
 				inline float returnOOB(){
-<<<<<<< HEAD
-					//JLP
-=======
->>>>>>> 2576a9e5
 					return OOBAccuracy;
 				}
 
@@ -107,11 +103,7 @@
 				}
 
 				inline int returnTotalOOB(){
-<<<<<<< HEAD
-					return this->totalOOB;
-=======
 					return totalOOB;
->>>>>>> 2576a9e5
 				}
 
 				inline std::vector<int> returnOutSample(){
@@ -237,7 +229,7 @@
 
 
 				inline int predictObservation(std::vector<T>& observation){
-					int currNode = 1;
+					int currNode = 0;
 					while(tree[currNode].isInternalNode()){
 						currNode = tree[currNode].nextNode(observation);
 					}
