#ifndef stratifiedInNodeClassIndices_h
#define stratifiedInNodeClassIndices_h

#include <iostream>
#include <random>
#include <vector>
#include <algorithm>

namespace fp{

	class stratifiedInNodeClassIndices
	{
		private:
			std::vector<std::vector<int> > inSamples;
			std::vector<int> inSamps;
			std::vector<std::vector<int> > outSamples;
			std::vector<int> binSamples;
			int inSampleSize;
			int outSampleSize;

			//TODO: the following functions would benefit from Vitter's Sequential Random Sampling
		public:
			stratifiedInNodeClassIndices(): inSamples(fpSingleton::getSingleton().returnNumClasses()), outSamples(fpSingleton::getSingleton().returnNumClasses()), inSampleSize(0), outSampleSize(0){}


			stratifiedInNodeClassIndices(const int &numObservationsInDataSet): inSamples(fpSingleton::getSingleton().returnNumClasses()), outSamples(fpSingleton::getSingleton().returnNumClasses()), inSampleSize(0), outSampleSize(0){

				createInAndOutSets(numObservationsInDataSet);

				for(auto& inSamps : inSamples){
					// NB: using inSamps as iterator.
					inSampleSize += inSamps.size();
				}

				for(auto& outSamps : outSamples){
					// NB: using outSamps as iterator.
					outSampleSize += outSamps.size();
				}

			}


			inline void createInAndOutSets(const int &numObs){
				std::vector<int> potentialSamples(numObs);

				std::random_device rd; // obtain a random number from hardware
				std::mt19937 eng(rd()); // seed the generator

				std::uniform_int_distribution<> distr(0, numObs-1);

				for(int i=0; i < numObs; ++i){
					potentialSamples[i] = i;
				}

				int numUnusedObs = numObs;
				int randomObsID;
				int tempMoveObs;
				for(int n=0; n<numObs; n++){
					randomObsID = distr(eng);
					inSamples[fpSingleton::getSingleton().returnLabel(potentialSamples[randomObsID])].push_back(potentialSamples[randomObsID]);
					inSamps.push_back(potentialSamples[randomObsID]);
					// swap if we haven't sampled this value before.
					if(randomObsID < numUnusedObs){
						--numUnusedObs;
						tempMoveObs = potentialSamples[numUnusedObs];
						potentialSamples[numUnusedObs] = potentialSamples[randomObsID];
						potentialSamples[randomObsID] = tempMoveObs;
					}
				}

				for(int n=0; n<numUnusedObs; ++n){
					outSamples[fpSingleton::getSingleton().returnLabel(potentialSamples[n])].push_back(potentialSamples[n]);
				}
			}


			inline double returnImpurity(){
				if(false){
					unsigned int sumClassTotalsSquared = 0;
					for(auto i : inSamples){
						sumClassTotalsSquared+=i.size()*i.size();
					}
					return 1-double(sumClassTotalsSquared)/(inSampleSize*inSampleSize);
				}else{
					double impSum = 0;
					double classPercent;
					for(auto i : inSamples){
						classPercent = double(i.size())/double(inSampleSize);

						impSum += double(i.size())*(1.0-classPercent);
					}
					return impSum;
				}
			}

			inline void printIndices(){
				std::cout << "samples in bag\n";
				for(unsigned int n = 0; n < inSamples.size(); ++n){
					for(auto & i : inSamples[n]){
						std::cout << i << "\n";
					}
				}

				std::cout << "samples OOB\n";
				for(unsigned int n = 0; n < outSamples.size(); ++n){
					for(auto & i : outSamples[n]){
						std::cout << i << "\n";
					}
				}
			}


			inline int returnInSampleSize(){
				return inSampleSize;
			}


			inline int returnOutSampleSize(){
				return outSampleSize;
			}


			inline int returnInSample(const int numSample){
				return inSamps[numSample];
				//The commented out below reduces memory size but is slow.
				/*
					 int totalViewed = 0;
					 for(unsigned int i = 0; i < inSamples.size(); ++i){
					 if(numSample < (totalViewed+int(inSamples[i].size()))){
					 if((numSample-totalViewed)<0 || (numSample-totalViewed)>=int(inSamples[i].size())){
					 std::cout << numSample-totalViewed << " , " << inSamples[i].size() << "\n";
					 exit(1);
					 }
					 int retNum = inSamples[i][numSample-totalViewed];
					 return retNum ;
					 }
					 totalViewed += inSamples[i].size();
					 }
					 std::cout << "it happened now\n";
					 exit(1);
					 return -1;
					 */
			}

			inline int returnOutSamplesInClass(int classNum){
				return outSamples[classNum].size();
			}

			inline int returnOutSample(const int numSample){
				int totalViewed = 0;
				for(unsigned int i = 0; i < outSamples.size(); ++i){
					if(numSample < totalViewed+int(outSamples[i].size())){
						return outSamples[i][numSample-totalViewed];
					}
					totalViewed += outSamples[i].size();
				}
				return -1;
			}

			inline std::vector<int> returnOutSample(){
				std::vector<int> outIndices;
<<<<<<< HEAD
				for (auto i : outSamples){
					for (auto j : i) {
=======
				for (auto& i : outSamples){
					for (auto& j : i) {
>>>>>>> 2576a9e5
						outIndices.push_back(j);
					}
				}
				return outIndices;
			}


			inline int returnBinSize(){
				return fpSingleton::getSingleton().returnBinSize();
			}

inline int returnBinMin(){
				return fpSingleton::getSingleton().returnBinMin();
			}

			inline bool useBin(){
				return fpSingleton::getSingleton().returnUseBinning() && (inSampleSize > returnBinMin());
			}

			inline void initializeBinnedSamples(){
				if(useBin()){
					int numInClass;
					std::random_device random_device;
					std::mt19937 engine{random_device()};
					for(unsigned int i = 0; i < inSamples.size(); ++i){
						numInClass = int((returnBinSize()*inSamples[i].size())/inSampleSize);
						for(int n = 0; n < numInClass; ++n){
							std::uniform_int_distribution<int> dist(0, inSamples[i].size() - 1);
							binSamples.push_back(inSamples[i][dist(engine)]);
						}
					}
				}
			}


			inline int returnBinnedSize(){
				return binSamples.size();
			}


			inline int returnBinnedInSample(const int numSample){
				return	binSamples[numSample];
			}


			inline void addIndexToOutSamples(int index){
				//JLP ??
				++outSampleSize;
				outSamples[fpSingleton::getSingleton().returnLabel(index)].push_back(index);
			}

			inline void addIndexToInSamples(int index){
				++inSampleSize;
				
				inSamples[fpSingleton::getSingleton().returnLabel(index)].push_back(index);
				inSamps.push_back(index);
			}
	};//class stratifiedInNodeClassIndices

}//namespace fp
#endif //stratifiedInNodeClassIndices_h
<|MERGE_RESOLUTION|>--- conflicted
+++ resolved
@@ -159,13 +159,8 @@
 
 			inline std::vector<int> returnOutSample(){
 				std::vector<int> outIndices;
-<<<<<<< HEAD
-				for (auto i : outSamples){
-					for (auto j : i) {
-=======
 				for (auto& i : outSamples){
 					for (auto& j : i) {
->>>>>>> 2576a9e5
 						outIndices.push_back(j);
 					}
 				}
@@ -212,7 +207,6 @@
 
 
 			inline void addIndexToOutSamples(int index){
-				//JLP ??
 				++outSampleSize;
 				outSamples[fpSingleton::getSingleton().returnLabel(index)].push_back(index);
 			}
