--- conflicted
+++ resolved
@@ -138,17 +138,6 @@
 					return forest->predictClass(observation);
 				}
 
-<<<<<<< HEAD
-=======
-				inline void updateOOB(){
-					OOBaccuracy = forest->reportOOB();
-				}
-
-				inline float reportOOB(){
-					return OOBaccuracy;
-				}
-
->>>>>>> 71b3ce2f
                 inline std::map<std::pair<int, int>, double> returnPairMat(){
                                     return forest->returnPairMat();
                             }
