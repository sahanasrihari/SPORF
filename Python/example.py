from RerF import fastRerF, fastPredict
import numpy as np
from multiprocessing import cpu_count

datatype = "iris"
# datatype = "mnist"

if datatype == "iris":
    datafile = "../packedForest/res/iris.csv"
    label_col = 4
elif datatype == "mnist":
    datafile = "../packedForest/res/mnist.csv"
    label_col = 0

print("loading data...")
X = np.genfromtxt(datafile, delimiter=",")
print("data loaded")

if datatype == "iris":
    feat_data = X[:, 0:4]  # iris
elif datatype == "mnist":
    feat_data = X[:, 1:]  # mnist

labels = X[:, label_col]

# forest = fastRerF(
#     CSVFile=datafile,
#     Ycolumn=label_col,
#     forestType="binnedBaseRerF",
#     trees=500,
<<<<<<< HEAD
=======
#     seed=1,
>>>>>>> 2a298e07
#     numCores=cpu_count() - 1,
# )
forest = fastRerF(
    X=feat_data,
    Y=labels,
    forestType="binnedBaseRerF",
    trees=500,
    numCores=cpu_count() - 1,
)

forest.printParameters()

predictions = fastPredict(feat_data, forest)
# print(predictions)

print("Error rate", np.mean(predictions != labels))

print("loading test data...")

if datatype == "iris":
    data_fname = "../packedForest/res/iris.csv"  # iris
elif datatype == "mnist":
    data_fname = "../packedForest/res/mnist_test.csv"  # mnist
test_X = np.genfromtxt(data_fname, delimiter=",")

print("data loaded")

if datatype == "iris":
    test_data = test_X[:, 0:4]  # iris
elif datatype == "mnist":
    test_data = test_X[:, 1:]  # mnist

test_pred = fastPredict(test_data, forest)

print("Error rate", np.mean(test_pred != test_X[:, label_col]))<|MERGE_RESOLUTION|>--- conflicted
+++ resolved
@@ -28,10 +28,7 @@
 #     Ycolumn=label_col,
 #     forestType="binnedBaseRerF",
 #     trees=500,
-<<<<<<< HEAD
-=======
 #     seed=1,
->>>>>>> 2a298e07
 #     numCores=cpu_count() - 1,
 # )
 forest = fastRerF(
